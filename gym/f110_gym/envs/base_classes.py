# MIT License

# Copyright (c) 2020 Joseph Auckley, Matthew O'Kelly, Aman Sinha, Hongrui Zheng

# Permission is hereby granted, free of charge, to any person obtaining a copy
# of this software and associated documentation files (the "Software"), to deal
# in the Software without restriction, including without limitation the rights
# to use, copy, modify, merge, publish, distribute, sublicense, and/or sell
# copies of the Software, and to permit persons to whom the Software is
# furnished to do so, subject to the following conditions:

# The above copyright notice and this permission notice shall be included in all
# copies or substantial portions of the Software.

# THE SOFTWARE IS PROVIDED "AS IS", WITHOUT WARRANTY OF ANY KIND, EXPRESS OR
# IMPLIED, INCLUDING BUT NOT LIMITED TO THE WARRANTIES OF MERCHANTABILITY,
# FITNESS FOR A PARTICULAR PURPOSE AND NONINFRINGEMENT. IN NO EVENT SHALL THE
# AUTHORS OR COPYRIGHT HOLDERS BE LIABLE FOR ANY CLAIM, DAMAGES OR OTHER
# LIABILITY, WHETHER IN AN ACTION OF CONTRACT, TORT OR OTHERWISE, ARISING FROM,
# OUT OF OR IN CONNECTION WITH THE SOFTWARE OR THE USE OR OTHER DEALINGS IN THE
# SOFTWARE.


"""
Prototype of base classes
Replacement of the old RaceCar, Simulator classes in C++
Author: Hongrui Zheng
"""
from enum import Enum
import warnings

import numpy as np

<<<<<<< HEAD
from f110_gym.envs.dynamic_models import vehicle_dynamics_st, vehicle_dynamics_ks, pid
=======
from f110_gym.envs.action import SpeedAction
from f110_gym.envs.dynamic_models import vehicle_dynamics_st
>>>>>>> 100585bd
from f110_gym.envs.laser_models import ScanSimulator2D, check_ttc_jit, ray_cast
from f110_gym.envs.collision_models import get_vertices, collision_multiple


class Integrator(Enum):
    RK4 = 1
    Euler = 2

<<<<<<< HEAD
class Model(Enum):
    KS = 1      # Kinematic Single Track
    ST = 2      # Single Track
=======
    @staticmethod
    def from_string(integrator: str):
        if integrator == "rk4":
            return Integrator.RK4
        elif integrator == "euler":
            return Integrator.Euler
        else:
            raise ValueError(f"Unknown integrator type {integrator}")

>>>>>>> 100585bd

class RaceCar(object):
    """
    Base level race car class, handles the physics and laser scan of a single vehicle

    Data Members:
        params (dict): vehicle parameters dictionary
        is_ego (bool): ego identifier
        time_step (float): physics timestep
        num_beams (int): number of beams in laser
        fov (float): field of view of laser
        state (np.ndarray (7, )): state vector [x, y, theta, vel, steer_angle, ang_vel, slip_angle]
        odom (np.ndarray(13, )): odometry vector [x, y, z, qx, qy, qz, qw, linear_x, linear_y, linear_z, angular_x, angular_y, angular_z]
        accel (float): current acceleration input
        steer_angle_vel (float): current steering velocity input
        in_collision (bool): collision indicator

    """

    # static objects that don't need to be stored in class instances
    scan_simulator = None
    cosines = None
    scan_angles = None
    side_distances = None

<<<<<<< HEAD
    def __init__(self, params, seed, is_ego=False, time_step=0.01, num_beams=1080, fov=4.7, integrator=Integrator.Euler, model=Model.ST):
=======
    def __init__(
        self,
        params,
        seed,
        is_ego=False,
        time_step=0.01,
        num_beams=1080,
        fov=4.7,
        integrator=Integrator.Euler,
        action_type=SpeedAction(),
    ):
>>>>>>> 100585bd
        """
        Init function

        Args:
            params (dict): vehicle parameter dictionary, includes {'mu', 'C_Sf', 'C_Sr', 'lf', 'lr', 'h', 'm', 'I', 's_min', 's_max', 'sv_min', 'sv_max', 'v_switch', 'a_max': 9.51, 'v_min', 'v_max', 'length', 'width'}
            is_ego (bool, default=False): ego identifier
            time_step (float, default=0.01): physics sim time step
            num_beams (int, default=1080): number of beams in the laser scan
            fov (float, default=4.7): field of view of the laser

        Returns:
            None
        """

        # initialization
        self.params = params
        self.seed = seed
        self.is_ego = is_ego
        self.time_step = time_step
        self.num_beams = num_beams
        self.fov = fov
        self.integrator = integrator
        if self.integrator is Integrator.RK4:
            warnings.warn(
                f"Chosen integrator is RK4. This is different from previous versions of the gym."
            )
        self.action_type = action_type

<<<<<<< HEAD
        self.model = model
        if self.model is not Model.ST:
            warnings.warn(f"Chosen model is not ST. This is different from previous versions of the gym.")
=======
        # state is [x, y, steer_angle, vel, yaw_angle, yaw_rate, slip_angle]
        self.state = np.zeros((7,))
>>>>>>> 100585bd

        if self.model is Model.ST:
            # state is [x, y, steer_angle, vel, yaw_angle, yaw_rate, slip_angle]
            self.state = np.zeros((7, ))
        elif self.model is Model.KS:
            # state is [x, y, steer_angle, vel, yaw_angle]
            self.state = np.zeros((5, ))
        else:
            raise NotImplementedError(f"Model {self.model} is not implemented.")
        
        # pose of opponents in the world
        self.opp_poses = None

        # control inputs
        self.accel = 0.0
        self.steer_angle_vel = 0.0

        # steering delay buffer
        self.steer_buffer = np.empty((0,))
        self.steer_buffer_size = 2

        # collision identifier
        self.in_collision = False

        # collision threshold for iTTC to environment
        self.ttc_thresh = 0.005

        # initialize scan sim
        if RaceCar.scan_simulator is None:
            self.scan_rng = np.random.default_rng(seed=self.seed)
            RaceCar.scan_simulator = ScanSimulator2D(num_beams, fov)

            scan_ang_incr = RaceCar.scan_simulator.get_increment()

            # angles of each scan beam, distance from lidar to edge of car at each beam, and precomputed cosines of each angle
            RaceCar.cosines = np.zeros((num_beams,))
            RaceCar.scan_angles = np.zeros((num_beams,))
            RaceCar.side_distances = np.zeros((num_beams,))

            dist_sides = params["width"] / 2.0
            dist_fr = (params["lf"] + params["lr"]) / 2.0

            for i in range(num_beams):
                angle = -fov / 2.0 + i * scan_ang_incr
                RaceCar.scan_angles[i] = angle
                RaceCar.cosines[i] = np.cos(angle)

                if angle > 0:
                    if angle < np.pi / 2:
                        # between 0 and pi/2
                        to_side = dist_sides / np.sin(angle)
                        to_fr = dist_fr / np.cos(angle)
                        RaceCar.side_distances[i] = min(to_side, to_fr)
                    else:
                        # between pi/2 and pi
                        to_side = dist_sides / np.cos(angle - np.pi / 2.0)
                        to_fr = dist_fr / np.sin(angle - np.pi / 2.0)
                        RaceCar.side_distances[i] = min(to_side, to_fr)
                else:
                    if angle > -np.pi / 2:
                        # between 0 and -pi/2
                        to_side = dist_sides / np.sin(-angle)
                        to_fr = dist_fr / np.cos(-angle)
                        RaceCar.side_distances[i] = min(to_side, to_fr)
                    else:
                        # between -pi/2 and -pi
                        to_side = dist_sides / np.cos(-angle - np.pi / 2)
                        to_fr = dist_fr / np.sin(-angle - np.pi / 2)
                        RaceCar.side_distances[i] = min(to_side, to_fr)

    def update_params(self, params):
        """
        Updates the physical parameters of the vehicle
        Note that does not need to be called at initialization of class anymore

        Args:
            params (dict): new parameters for the vehicle

        Returns:
            None
        """
        self.params = params

    def set_map(self, map_path, map_ext):
        """
        Sets the map for scan simulator

        Args:
            map_path (str): absolute path to the map yaml file
            map_ext (str): extension of the map image file
        """
        RaceCar.scan_simulator.set_map(map_path, map_ext)

    def reset(self, pose):
        """
        Resets the vehicle to a pose

        Args:
            pose (np.ndarray (3, )): pose to reset the vehicle to

        Returns:
            None
        """
        # clear control inputs
        self.accel = 0.0
        self.steer_angle_vel = 0.0
        # clear collision indicator
        self.in_collision = False
        # clear state
<<<<<<< HEAD
        if self.model is Model.ST:
            self.state = np.zeros((7, ))
        elif self.model is Model.KS:
            self.state = np.zeros((5, ))
        else:
            raise NotImplementedError(f"Model {self.model} is not implemented.")
        
=======
        self.state = np.zeros((7,))
>>>>>>> 100585bd
        self.state[0:2] = pose[0:2]
        self.state[4] = pose[2]
        self.steer_buffer = np.empty((0,))
        # reset scan random generator
        self.scan_rng = np.random.default_rng(seed=self.seed)

    def ray_cast_agents(self, scan):
        """
        Ray cast onto other agents in the env, modify original scan

        Args:
            scan (np.ndarray, (n, )): original scan range array

        Returns:
            new_scan (np.ndarray, (n, )): modified scan
        """

        # starting from original scan
        new_scan = scan

        # loop over all opponent vehicle poses
        for opp_pose in self.opp_poses:
            # get vertices of current oppoenent
            opp_vertices = get_vertices(
                opp_pose, self.params["length"], self.params["width"]
            )

            new_scan = ray_cast(
                np.append(self.state[0:2], self.state[4]),
                new_scan,
                self.scan_angles,
                opp_vertices,
            )

        return new_scan

    def check_ttc(self, current_scan):
        """
        Check iTTC against the environment, sets vehicle states accordingly if collision occurs.
        Note that this does NOT check collision with other agents.

        state is [x, y, steer_angle, vel, yaw_angle, yaw_rate, slip_angle]

        Args:
            current_scan

        Returns:
            None
        """

        in_collision = check_ttc_jit(
            current_scan,
            self.state[3],
            self.scan_angles,
            self.cosines,
            self.side_distances,
            self.ttc_thresh,
        )

        # if in collision stop vehicle
        if in_collision:
            self.state[3:] = 0.0
            self.accel = 0.0
            self.steer_angle_vel = 0.0

        # update state
        self.in_collision = in_collision

        return in_collision

    def update_pose(self, raw_steer, vel):
        """
        Steps the vehicle's physical simulation

        Args:
            steer (float): desired steering angle, or desired steering velocity
            vel (float): desired longitudinal velocity, or desired longitudinal acceleration

        Returns:
            current_scan
        """

        # state is [x, y, steer_angle, vel, yaw_angle, yaw_rate, slip_angle]

        # steering delay
        steer = 0.0
        if self.steer_buffer.shape[0] < self.steer_buffer_size:
            steer = 0.0
            self.steer_buffer = np.append(raw_steer, self.steer_buffer)
        else:
            steer = self.steer_buffer[-1]
            self.steer_buffer = self.steer_buffer[:-1]
            self.steer_buffer = np.append(raw_steer, self.steer_buffer)

        if self.action_type.type is None:
            raise ValueError("No Control Action Type Specified.")

        accl, sv = self.action_type.act(action=(vel, steer), state=self.state, params=self.params)

<<<<<<< HEAD
        # steering angle velocity input to steering velocity acceleration input
        accl, sv = pid(vel, steer, self.state[3], self.state[2], self.params['sv_max'], self.params['a_max'], self.params['v_max'], self.params['v_min'])
        
        if self.model is Model.KS:
            f_dynamics = vehicle_dynamics_ks
        elif self.model is Model.ST:
            f_dynamics = vehicle_dynamics_st
        else:
            raise ValueError('Invalid vehicle model')
        
=======
>>>>>>> 100585bd
        if self.integrator is Integrator.RK4:
            # RK4 integration
            k1 = f_dynamics(
                self.state,
                np.array([sv, accl]),
                self.params["mu"],
                self.params["C_Sf"],
                self.params["C_Sr"],
                self.params["lf"],
                self.params["lr"],
                self.params["h"],
                self.params["m"],
                self.params["I"],
                self.params["s_min"],
                self.params["s_max"],
                self.params["sv_min"],
                self.params["sv_max"],
                self.params["v_switch"],
                self.params["a_max"],
                self.params["v_min"],
                self.params["v_max"],
            )

            k2_state = self.state + self.time_step * (k1 / 2)

            k2 = f_dynamics(
                k2_state,
                np.array([sv, accl]),
                self.params["mu"],
                self.params["C_Sf"],
                self.params["C_Sr"],
                self.params["lf"],
                self.params["lr"],
                self.params["h"],
                self.params["m"],
                self.params["I"],
                self.params["s_min"],
                self.params["s_max"],
                self.params["sv_min"],
                self.params["sv_max"],
                self.params["v_switch"],
                self.params["a_max"],
                self.params["v_min"],
                self.params["v_max"],
            )

            k3_state = self.state + self.time_step * (k2 / 2)

            k3 = f_dynamics(
                k3_state,
                np.array([sv, accl]),
                self.params["mu"],
                self.params["C_Sf"],
                self.params["C_Sr"],
                self.params["lf"],
                self.params["lr"],
                self.params["h"],
                self.params["m"],
                self.params["I"],
                self.params["s_min"],
                self.params["s_max"],
                self.params["sv_min"],
                self.params["sv_max"],
                self.params["v_switch"],
                self.params["a_max"],
                self.params["v_min"],
                self.params["v_max"],
            )

            k4_state = self.state + self.time_step * k3

            k4 = f_dynamics(
                k4_state,
                np.array([sv, accl]),
                self.params["mu"],
                self.params["C_Sf"],
                self.params["C_Sr"],
                self.params["lf"],
                self.params["lr"],
                self.params["h"],
                self.params["m"],
                self.params["I"],
                self.params["s_min"],
                self.params["s_max"],
                self.params["sv_min"],
                self.params["sv_max"],
                self.params["v_switch"],
                self.params["a_max"],
                self.params["v_min"],
                self.params["v_max"],
            )

            # dynamics integration
            self.state = self.state + self.time_step * (1 / 6) * (
                k1 + 2 * k2 + 2 * k3 + k4
            )

        elif self.integrator is Integrator.Euler:
            f = f_dynamics(
                self.state,
                np.array([sv, accl]),
                self.params["mu"],
                self.params["C_Sf"],
                self.params["C_Sr"],
                self.params["lf"],
                self.params["lr"],
                self.params["h"],
                self.params["m"],
                self.params["I"],
                self.params["s_min"],
                self.params["s_max"],
                self.params["sv_min"],
                self.params["sv_max"],
                self.params["v_switch"],
                self.params["a_max"],
                self.params["v_min"],
                self.params["v_max"],
            )
            self.state = self.state + self.time_step * f

        else:
            raise SyntaxError(
                f"Invalid Integrator Specified. Provided {self.integrator.name}. Please choose RK4 or Euler"
            )

        # bound yaw angle
        if self.state[4] > 2 * np.pi:
            self.state[4] = self.state[4] - 2 * np.pi
        elif self.state[4] < 0:
            self.state[4] = self.state[4] + 2 * np.pi

        # update scan
        current_scan = RaceCar.scan_simulator.scan(
            np.append(self.state[0:2], self.state[4]), self.scan_rng
        )

        return current_scan

    def update_opp_poses(self, opp_poses):
        """
        Updates the vehicle's information on other vehicles

        Args:
            opp_poses (np.ndarray(num_other_agents, 3)): updated poses of other agents

        Returns:
            None
        """
        self.opp_poses = opp_poses

    def update_scan(self, agent_scans, agent_index):
        """
        Steps the vehicle's laser scan simulation
        Separated from update_pose because needs to update scan based on NEW poses of agents in the environment

        Args:
            agent scans list (modified in-place),
            agent index (int)

        Returns:
            None
        """

        current_scan = agent_scans[agent_index]

        # check ttc
        self.check_ttc(current_scan)

        # ray cast other agents to modify scan
        new_scan = self.ray_cast_agents(current_scan)

        agent_scans[agent_index] = new_scan


class Simulator(object):
    """
    Simulator class, handles the interaction and update o0000000f all vehicles in the environment

    Data Members:
        num_agents (int): number of agents in the environment
        time_step (float): physics time step
        agent_poses (np.ndarray(num_agents, 3)): all poses of all agents
        agents (list[RaceCar]): container for RaceCar objects
        collisions (np.ndarray(num_agents, )): array of collision indicator for each agent
        collision_idx (np.ndarray(num_agents, )): which agent is each agent in collision with
        integrator (Integrator): integrator to use for vehicle dynamics
        model (Model): model to use for vehicle dynamics
    """

<<<<<<< HEAD
    def __init__(self, params, num_agents, seed, time_step=0.01, ego_idx=0, integrator=Integrator.RK4, model=Model.ST):
=======
    def __init__(
        self,
        params,
        num_agents,
        seed,
        time_step=0.01,
        ego_idx=0,
        integrator=Integrator.RK4,
        action_type=SpeedAction(),
    ):
>>>>>>> 100585bd
        """
        Init function

        Args:
            params (dict): vehicle parameter dictionary, includes {'mu', 'C_Sf', 'C_Sr', 'lf', 'lr', 'h', 'm', 'I', 's_min', 's_max', 'sv_min', 'sv_max', 'v_switch', 'a_max', 'v_min', 'v_max', 'length', 'width'}
            num_agents (int): number of agents in the environment
            seed (int): seed of the rng in scan simulation
            time_step (float, default=0.01): physics time step
            ego_idx (int, default=0): ego vehicle's index in list of agents
            integrator (Integrator, default=Integrator.RK4): integrator to use for vehicle dynamics
            model (Model, default=Model.ST): vehicle dynamics model to use
        Returns:
            None
        """
        self.num_agents = num_agents
        self.seed = seed
        self.time_step = time_step
        self.ego_idx = ego_idx
        self.params = params
        self.agent_poses = np.empty((self.num_agents, 3))
        self.agents = []
<<<<<<< HEAD
        self.collisions = np.zeros((self.num_agents, ))
        self.collision_idx = -1 * np.ones((self.num_agents, ))
        self.model = model

        # initializing agents
        for i in range(self.num_agents):
            if i == ego_idx:
                ego_car = RaceCar(params, self.seed, is_ego=True, time_step=self.time_step, integrator=integrator, model=model)
                self.agents.append(ego_car)
            else:
                agent = RaceCar(params, self.seed, is_ego=False, time_step=self.time_step, integrator=integrator, model=model)
                self.agents.append(agent)
=======
        self.collisions = np.zeros((self.num_agents,))
        self.collision_idx = -1 * np.ones((self.num_agents,))

        # initializing agents
        for i in range(self.num_agents):
            car = RaceCar(
                params,
                self.seed,
                is_ego=bool(i==ego_idx),
                time_step=self.time_step,
                integrator=integrator,
                action_type=action_type,
            )
            self.agents.append(car)

        # initialize agents scan, to be accessed from observation types
        num_beams = self.agents[0].scan_simulator.num_beams
        self.agent_scans = np.empty((self.num_agents, num_beams))
>>>>>>> 100585bd

    def set_map(self, map_path, map_ext):
        """
        Sets the map of the environment and sets the map for scan simulator of each agent

        Args:
            map_path (str): path to the map yaml file
            map_ext (str): extension for the map image file

        Returns:
            None
        """
        for agent in self.agents:
            agent.set_map(map_path, map_ext)

    def update_params(self, params, agent_idx=-1):
        """
        Updates the params of agents, if an index of an agent is given, update only that agent's params

        Args:
            params (dict): dictionary of params, see details in docstring of __init__
            agent_idx (int, default=-1): index for agent that needs param update, if negative, update all agents

        Returns:
            None
        """
        self.params = params
        if agent_idx < 0:
            # update params for all
            for agent in self.agents:
                agent.update_params(params)
        elif agent_idx >= 0 and agent_idx < self.num_agents:
            # only update one agent's params
            self.agents[agent_idx].update_params(params)
        else:
            # index out of bounds, throw error
            raise IndexError("Index given is out of bounds for list of agents.")

    def check_collision(self):
        """
        Checks for collision between agents using GJK and agents' body vertices

        Args:
            None

        Returns:
            None
        """
        # get vertices of all agents
        all_vertices = np.empty((self.num_agents, 4, 2))
        for i in range(self.num_agents):
            all_vertices[i, :, :] = get_vertices(
                np.append(self.agents[i].state[0:2], self.agents[i].state[4]),
                self.params["length"],
                self.params["width"],
            )
        self.collisions, self.collision_idx = collision_multiple(all_vertices)

    def step(self, control_inputs):
        """
        Steps the simulation environment

        Args:
            control_inputs (np.ndarray (num_agents, 2)): control inputs of all agents, first column is desired steering angle, second column is desired velocity

        Returns:
            observations (dict): dictionary for observations: poses of agents, current laser scan of each agent, collision indicators, etc.
        """

        agent_scans = []

        # looping over agents
        for i, agent in enumerate(self.agents):
            # update each agent's pose
            current_scan = agent.update_pose(control_inputs[i, 0], control_inputs[i, 1])
            self.agent_scans[i, :] = current_scan

            # update sim's information of agent poses
            self.agent_poses[i, :] = np.append(agent.state[0:2], agent.state[4])

        # check collisions between all agents
        self.check_collision()

        for i, agent in enumerate(self.agents):
            # update agent's information on other agents
            opp_poses = np.concatenate(
                (self.agent_poses[0:i, :], self.agent_poses[i + 1 :, :]), axis=0
            )
            agent.update_opp_poses(opp_poses)

            # update each agent's current scan based on other agents
            agent.update_scan(self.agent_scans, i)

            # update agent collision with environment
            if agent.in_collision:
<<<<<<< HEAD
                self.collisions[i] = 1.

        # fill in observations
        # state is [x, y, steer_angle, vel, yaw_angle, yaw_rate, slip_angle]
        # collision_angles is removed from observations
        observations = {'ego_idx': self.ego_idx,
            'scans': [],
            'poses_x': [],
            'poses_y': [],
            'poses_theta': [],
            'linear_vels_x': [],
            'linear_vels_y': [],
            'ang_vels_z': [],
            'collisions': self.collisions}
        for i, agent in enumerate(self.agents):
            observations['scans'].append(agent_scans[i])
            observations['poses_x'].append(agent.state[0])
            observations['poses_y'].append(agent.state[1])
            observations['poses_theta'].append(agent.state[4])
            observations['linear_vels_x'].append(agent.state[3])
            observations['linear_vels_y'].append(0.)

            if self.model == Model.ST:
                observations['ang_vels_z'].append(agent.state[5])
            elif self.model == Model.KS:
                observations['ang_vels_z'].append(0.)
            else:
                raise NotImplementedError(f"Model {self.model} not implemented")

        return observations
=======
                self.collisions[i] = 1.0
>>>>>>> 100585bd

    def reset(self, poses):
        """
        Resets the simulation environment by given poses

        Arges:
            poses (np.ndarray (num_agents, 3)): poses to reset agents to

        Returns:
            None
        """

        if poses.shape[0] != self.num_agents:
            raise ValueError(
                "Number of poses for reset does not match number of agents."
            )

        # loop over poses to reset
        for i in range(self.num_agents):
            self.agents[i].reset(poses[i, :])<|MERGE_RESOLUTION|>--- conflicted
+++ resolved
@@ -31,12 +31,8 @@
 
 import numpy as np
 
-<<<<<<< HEAD
+from f110_gym.envs.action import SpeedAction
 from f110_gym.envs.dynamic_models import vehicle_dynamics_st, vehicle_dynamics_ks, pid
-=======
-from f110_gym.envs.action import SpeedAction
-from f110_gym.envs.dynamic_models import vehicle_dynamics_st
->>>>>>> 100585bd
 from f110_gym.envs.laser_models import ScanSimulator2D, check_ttc_jit, ray_cast
 from f110_gym.envs.collision_models import get_vertices, collision_multiple
 
@@ -45,11 +41,6 @@
     RK4 = 1
     Euler = 2
 
-<<<<<<< HEAD
-class Model(Enum):
-    KS = 1      # Kinematic Single Track
-    ST = 2      # Single Track
-=======
     @staticmethod
     def from_string(integrator: str):
         if integrator == "rk4":
@@ -59,7 +50,9 @@
         else:
             raise ValueError(f"Unknown integrator type {integrator}")
 
->>>>>>> 100585bd
+class Model(Enum):
+    KS = 1      # Kinematic Single Track
+    ST = 2      # Single Track
 
 class RaceCar(object):
     """
@@ -85,9 +78,6 @@
     scan_angles = None
     side_distances = None
 
-<<<<<<< HEAD
-    def __init__(self, params, seed, is_ego=False, time_step=0.01, num_beams=1080, fov=4.7, integrator=Integrator.Euler, model=Model.ST):
-=======
     def __init__(
         self,
         params,
@@ -97,10 +87,12 @@
         num_beams=1080,
         fov=4.7,
         integrator=Integrator.Euler,
+        model=Model.ST,
         action_type=SpeedAction(),
     ):
->>>>>>> 100585bd
-        """
+        """
+        TODO rewrite it
+
         Init function
 
         Args:
@@ -128,14 +120,9 @@
             )
         self.action_type = action_type
 
-<<<<<<< HEAD
         self.model = model
         if self.model is not Model.ST:
             warnings.warn(f"Chosen model is not ST. This is different from previous versions of the gym.")
-=======
-        # state is [x, y, steer_angle, vel, yaw_angle, yaw_rate, slip_angle]
-        self.state = np.zeros((7,))
->>>>>>> 100585bd
 
         if self.model is Model.ST:
             # state is [x, y, steer_angle, vel, yaw_angle, yaw_rate, slip_angle]
@@ -145,7 +132,7 @@
             self.state = np.zeros((5, ))
         else:
             raise NotImplementedError(f"Model {self.model} is not implemented.")
-        
+
         # pose of opponents in the world
         self.opp_poses = None
 
@@ -245,17 +232,13 @@
         # clear collision indicator
         self.in_collision = False
         # clear state
-<<<<<<< HEAD
         if self.model is Model.ST:
             self.state = np.zeros((7, ))
         elif self.model is Model.KS:
             self.state = np.zeros((5, ))
         else:
             raise NotImplementedError(f"Model {self.model} is not implemented.")
-        
-=======
-        self.state = np.zeros((7,))
->>>>>>> 100585bd
+
         self.state[0:2] = pose[0:2]
         self.state[4] = pose[2]
         self.steer_buffer = np.empty((0,))
@@ -355,19 +338,13 @@
 
         accl, sv = self.action_type.act(action=(vel, steer), state=self.state, params=self.params)
 
-<<<<<<< HEAD
-        # steering angle velocity input to steering velocity acceleration input
-        accl, sv = pid(vel, steer, self.state[3], self.state[2], self.params['sv_max'], self.params['a_max'], self.params['v_max'], self.params['v_min'])
-        
         if self.model is Model.KS:
             f_dynamics = vehicle_dynamics_ks
         elif self.model is Model.ST:
             f_dynamics = vehicle_dynamics_st
         else:
             raise ValueError('Invalid vehicle model')
-        
-=======
->>>>>>> 100585bd
+
         if self.integrator is Integrator.RK4:
             # RK4 integration
             k1 = f_dynamics(
@@ -546,6 +523,8 @@
     """
     Simulator class, handles the interaction and update o0000000f all vehicles in the environment
 
+    TODO check description
+
     Data Members:
         num_agents (int): number of agents in the environment
         time_step (float): physics time step
@@ -557,9 +536,6 @@
         model (Model): model to use for vehicle dynamics
     """
 
-<<<<<<< HEAD
-    def __init__(self, params, num_agents, seed, time_step=0.01, ego_idx=0, integrator=Integrator.RK4, model=Model.ST):
-=======
     def __init__(
         self,
         params,
@@ -568,9 +544,9 @@
         time_step=0.01,
         ego_idx=0,
         integrator=Integrator.RK4,
+        model=Model.ST,
         action_type=SpeedAction(),
     ):
->>>>>>> 100585bd
         """
         Init function
 
@@ -581,6 +557,7 @@
             time_step (float, default=0.01): physics time step
             ego_idx (int, default=0): ego vehicle's index in list of agents
             integrator (Integrator, default=Integrator.RK4): integrator to use for vehicle dynamics
+            model TODO
             model (Model, default=Model.ST): vehicle dynamics model to use
         Returns:
             None
@@ -592,22 +569,9 @@
         self.params = params
         self.agent_poses = np.empty((self.num_agents, 3))
         self.agents = []
-<<<<<<< HEAD
-        self.collisions = np.zeros((self.num_agents, ))
-        self.collision_idx = -1 * np.ones((self.num_agents, ))
-        self.model = model
-
-        # initializing agents
-        for i in range(self.num_agents):
-            if i == ego_idx:
-                ego_car = RaceCar(params, self.seed, is_ego=True, time_step=self.time_step, integrator=integrator, model=model)
-                self.agents.append(ego_car)
-            else:
-                agent = RaceCar(params, self.seed, is_ego=False, time_step=self.time_step, integrator=integrator, model=model)
-                self.agents.append(agent)
-=======
         self.collisions = np.zeros((self.num_agents,))
         self.collision_idx = -1 * np.ones((self.num_agents,))
+        self.model = model
 
         # initializing agents
         for i in range(self.num_agents):
@@ -617,6 +581,7 @@
                 is_ego=bool(i==ego_idx),
                 time_step=self.time_step,
                 integrator=integrator,
+                model=model,
                 action_type=action_type,
             )
             self.agents.append(car)
@@ -624,7 +589,6 @@
         # initialize agents scan, to be accessed from observation types
         num_beams = self.agents[0].scan_simulator.num_beams
         self.agent_scans = np.empty((self.num_agents, num_beams))
->>>>>>> 100585bd
 
     def set_map(self, map_path, map_ext):
         """
@@ -720,40 +684,17 @@
 
             # update agent collision with environment
             if agent.in_collision:
-<<<<<<< HEAD
-                self.collisions[i] = 1.
-
-        # fill in observations
-        # state is [x, y, steer_angle, vel, yaw_angle, yaw_rate, slip_angle]
-        # collision_angles is removed from observations
-        observations = {'ego_idx': self.ego_idx,
-            'scans': [],
-            'poses_x': [],
-            'poses_y': [],
-            'poses_theta': [],
-            'linear_vels_x': [],
-            'linear_vels_y': [],
-            'ang_vels_z': [],
-            'collisions': self.collisions}
-        for i, agent in enumerate(self.agents):
-            observations['scans'].append(agent_scans[i])
-            observations['poses_x'].append(agent.state[0])
-            observations['poses_y'].append(agent.state[1])
-            observations['poses_theta'].append(agent.state[4])
-            observations['linear_vels_x'].append(agent.state[3])
-            observations['linear_vels_y'].append(0.)
-
+                self.collisions[i] = 1.0
+
+            # todo: check observation manages ang_vel_z
+            """
             if self.model == Model.ST:
                 observations['ang_vels_z'].append(agent.state[5])
             elif self.model == Model.KS:
                 observations['ang_vels_z'].append(0.)
             else:
                 raise NotImplementedError(f"Model {self.model} not implemented")
-
-        return observations
-=======
-                self.collisions[i] = 1.0
->>>>>>> 100585bd
+            """
 
     def reset(self, poses):
         """
